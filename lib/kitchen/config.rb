# -*- encoding: utf-8 -*-
#
# Author:: Fletcher Nichol (<fnichol@nichol.ca>)
#
# Copyright (C) 2012, Fletcher Nichol
#
# Licensed under the Apache License, Version 2.0 (the "License");
# you may not use this file except in compliance with the License.
# You may obtain a copy of the License at
#
#    http://www.apache.org/licenses/LICENSE-2.0
#
# Unless required by applicable law or agreed to in writing, software
# distributed under the License is distributed on an "AS IS" BASIS,
# WITHOUT WARRANTIES OR CONDITIONS OF ANY KIND, either express or implied.
# See the License for the specific language governing permissions and
# limitations under the License.

require 'celluloid'
require 'vendor/hash_recursive_merge'

module Kitchen

  # Base configuration class for Kitchen. This class exposes configuration such
  # as the location of the Kitchen config file, instances, log_levels, etc.
  #
  # @author Fletcher Nichol <fnichol@nichol.ca>
  class Config

    attr_accessor :kitchen_root
    attr_accessor :test_base_path
    attr_accessor :log_level
    attr_writer :supervised
    attr_writer :platforms
    attr_writer :suites

    # Default driver plugin to use
    DEFAULT_DRIVER_PLUGIN = "dummy".freeze

    # Default provisioner to use
    DEFAULT_PROVISIONER = "chef_solo".freeze

    # Default base path which may contain `data_bags/` directories
    DEFAULT_TEST_BASE_PATH = File.join(Dir.pwd, 'test/integration').freeze

    # Creates a new configuration.
    #
    # @param [Hash] options configuration
    # @option options [#read] :loader
    # @option options [String] :kitchen_root
    # @option options [String] :test_base_path
    # @option options [Symbol] :log_level
    # @option options [TrueClass,FalseClass] :supervised
    def initialize(options = {})
      @loader         = options[:loader] || Kitchen::Loader::YAML.new
      @kitchen_root   = options[:kitchen_root] || Dir.pwd
      @test_base_path = options[:test_base_path] || DEFAULT_TEST_BASE_PATH
      @log_level      = options[:log_level] || Kitchen::DEFAULT_LOG_LEVEL
      @supervised     = options[:supervised]
    end

    # @return [Array<Platform>] all defined platforms which will be used in
    #   convergence integration
    def platforms
      @platforms ||= Collection.new(
        Array(data[:platforms]).map { |hash| new_platform(hash) })
    end

    # @return [Array<Suite>] all defined suites which will be used in
    #   convergence integration
    def suites
      @suites ||= Collection.new(
        Array(data[:suites]).map { |hash| new_suite(hash) })
    end

    # @return [Array<Instance>] all instances, resulting from all platform and
    #   suite combinations
    def instances
      @instances ||= build_instances
    end

    # Returns an InstanceActor for all instance names matched by the regexp,
    # or all by default.
    #
    # @param [Regexp] a regular expression to match on instance names
    # @return [Array<InstanceActor>] all instance actors matching the regexp
    def instance_actors(regexp = nil)
      result = regexp.nil? ? instances : instances.get_all(regexp)
      Collection.new(result.map { |instance| actor_registry(instance) })
    end

    def supervised
      @supervised.nil? ? @supervised = true : @supervised
    end

    private

    def new_suite(hash)
      path_hash = {
<<<<<<< HEAD
        :data_bags_path => calculate_path("data_bags", hash[:name]),
        :roles_path     => calculate_path("roles", hash[:name]),
        :nodes_path     => calculate_path("nodes", hash[:name]),
=======
        :data_bags_path => calculate_path("data_bags", hash[:name], hash[:data_bags_path]),
        :roles_path     => calculate_path("roles", hash[:name], hash[:roles_path]),
>>>>>>> 3184f522
      }

      Suite.new(hash.rmerge(path_hash))
    end

    def new_platform(hash)
      Platform.new(hash)
    end

    def new_driver(hash)
      hash[:driver_config] ||= Hash.new
      hash[:driver_config][:kitchen_root] = kitchen_root
      hash[:driver_config][:provisioner] = hash[:provisioner]

      Driver.for_plugin(hash[:driver_plugin], hash[:driver_config])
    end

    def build_instances
      results = []
      filtered_instances = suites.product(platforms).delete_if do |arr|
        arr[0].excludes.include?(arr[1].name)
      end
      filtered_instances.each_with_index do |arr, index|
        results << new_instance(arr[0], arr[1], index)
      end
      Collection.new(results)
    end

    def new_instance(suite, platform, index)
      platform_hash = platform_driver_hash(platform.name)
      driver = new_driver(merge_driver_hash(platform_hash))
      provisioner = driver[:provisioner]

      instance = Instance.new(
        :suite    => extend_suite(suite, provisioner),
        :platform => extend_platform(platform, provisioner),
        :driver   => driver,
        :logger   => new_instance_logger(index)
      )
      extend_instance(instance, provisioner)
    end

    def extend_suite(suite, provisioner)
      case provisioner.to_s.downcase
      when /^chef_/ then suite.dup.extend(Suite::Cheflike)
      when /^puppet_/ then suite.dup.extend(Suite::Puppetlike)
      else suite.dup
      end
    end

    def extend_platform(platform, provisioner)
      case provisioner.to_s.downcase
      when /^chef_/ then platform.dup.extend(Platform::Cheflike)
      else platform.dup
      end
    end

    def extend_instance(instance, provisioner)
      case provisioner.to_s.downcase
      when /^chef_/ then instance.extend(Instance::Cheflike)
      when /^puppet_/ then instance.extend(Instance::Puppetlike)
      else instance
      end
    end

    def actor_registry(instance)
      Celluloid::Actor[actor_key(instance)] || new_instance_actor(instance)
    end

    def actor_key(instance)
      "#{object_id}__#{instance.name}"
    end

    def new_instance_actor(instance)
      actor_name = actor_key(instance)

      actor = if supervised
        supervisor = InstanceActor.supervise_as(actor_name, instance)
        actor = supervisor.actors.first
        Kitchen.logger.debug("Supervising #{actor.to_str} with #{supervisor}")
        actor
      else
        Celluloid::Actor[actor_name] = InstanceActor.new(instance)
      end

      manager.link(actor)

      actor
    end

    def manager
      @manager ||= Manager.new
    end

    def log_root
      File.expand_path(File.join(kitchen_root, ".kitchen", "logs"))
    end

    def platform_driver_hash(platform_name)
      h = data[:platforms].find { |p| p[:name] == platform_name } || Hash.new

      h.select do |key, value|
        [:driver_plugin, :driver_config, :provisioner].include?(key)
      end
    end

    def new_instance_logger(index)
      level = Util.to_logger_level(self.log_level)
      color = Color::COLORS[index % Color::COLORS.size].to_sym

      lambda do |name|
        logfile = File.join(log_root, "#{name}.log")

        Logger.new(:stdout => STDOUT, :color => color, :logdev => logfile,
          :level => level, :progname => name)
      end
    end

    def data
      @data ||= @loader.read
    end

    def merge_driver_hash(driver_hash)
      default_driver_hash.rmerge(common_driver_hash.rmerge(driver_hash))
    end

    def calculate_path(path, suite_name, local_path)
      custom_path     = File.join(kitchen_root, local_path) if local_path
      suite_path      = File.join(test_base_path, suite_name, path)
      common_path     = File.join(test_base_path, path)
      top_level_path  = File.join(Dir.pwd, path)

      if custom_path and File.directory?(custom_path)
        custom_path
      elsif File.directory?(suite_path)
        suite_path
      elsif File.directory?(common_path)
        common_path
      elsif File.directory?(top_level_path)
        top_level_path
      else
        nil
      end
    end

    def default_driver_hash
      {
        :driver_plugin  => DEFAULT_DRIVER_PLUGIN,
        :driver_config  => {},
        :provisioner    => DEFAULT_PROVISIONER
      }
    end

    def common_driver_hash
      data.select do |key, value|
        [:driver_plugin, :driver_config, :provisioner].include?(key)
      end
    end
  end
end<|MERGE_RESOLUTION|>--- conflicted
+++ resolved
@@ -97,14 +97,9 @@
 
     def new_suite(hash)
       path_hash = {
-<<<<<<< HEAD
-        :data_bags_path => calculate_path("data_bags", hash[:name]),
-        :roles_path     => calculate_path("roles", hash[:name]),
-        :nodes_path     => calculate_path("nodes", hash[:name]),
-=======
         :data_bags_path => calculate_path("data_bags", hash[:name], hash[:data_bags_path]),
         :roles_path     => calculate_path("roles", hash[:name], hash[:roles_path]),
->>>>>>> 3184f522
+        :nodes_path     => calculate_path("nodes", hash[:name], hash[:nodes_path]),
       }
 
       Suite.new(hash.rmerge(path_hash))
